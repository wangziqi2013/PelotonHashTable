
#pragma once

#include <cstdio>
#include <cassert>
#include <utility>
#include <functional>

namespace peloton {
namespace index {
  
#include "common.h"

/*
 * class HashTable_OA_KVL - Open addressing hash table for storing key-value
 *                          pairs that tses Key Value List for dealing with
 *                          multiple values for a single key
 *
 * This hash table uses open addressing to resolve conflicts, and use an
 * overflow buffer (i.e. Key Value List) to resolve multiple values for a
 * single keys
 *
 * Trade-offs for choosing this hash table design:
 *
 *   1. Open addressing design and inlined data storage makes it cache friendly
 *      but on the other hand, since the load factor must be maintained at a
 *      reasonably level, more memory are allocated for efficiency
 *
 *   2. KeyValueList makes iterating over values for a given key fast, but if
 *      there is not much key duplicates then this design has the disadvantage
 *      of requiring out-of-band memory and maintenance overhead for inserting
 *      keys
 *
 */
template <typename KeyType,
          typename ValueType,
          typename KeyHashFunc = std::hash<KeyType>,
          typename KeyEqualityChecker = std::equal_to<KeyType>,
          typename LoadFactorCalculator = LoadFactorHalfFull>
class HashTable_OA_KVL {
 private:
  // This is the minimum entry count
  static constexpr uint64_t MINIMUM_ENTRY_COUNT = 32;
  
  // Size of a VM page used to estimate initial number of entries in the
  // hash table
  static constexpr uint64_t PAGE_SIZE = 4096;
  
  // Number of slots in a KeyValueList when first allocated
  static constexpr uint32_t KVL_INIT_VALUE_COUNT = 4;
  
 private:
  
  /*
   * class Data - Explicitlly managed data wrapping class
   *
   * This class could not be implicitly constructed or destroyed, and we
   * could only malloc() a chunk of memory and manually call the corresponding
   * routine on its pointer.
   */
  template <typename T>
  class Data {
   public:
    // Wrapped data
    T data;
    
    Data() = delete;
    Data(const Data &) = delete;
    Data(Data &&) = delete;
    Data &operator=(const Data &other) = delete;
    Data &operator=(Data &&other) = delete;
    ~Data() = delete;
    
    /*
     * operator T - Type cast to its wrapped type
     */
    operator T&() {
      return data;
    }
    
    /*
     * Init(const T &) - Copy-construct
     */
    void Init(const T &value) {
      new (this) T{value};
    }
    
    /*
     * Init() - Explciit default construct the object
     */
    void Init() {
      new (this) T{};
    }
    
    /*
     * Fini() - Explicitly destroy the data object
     */
    void Fini() {
      data.~T();
    }
  };
  
  /*
   * class KeyValueList - The key value list for holding hash table value
   *                      overflows
   *
   * If one key is mapped to more than one values then we should change the
   * strategy that values are stored, and use this class as an overflow buffer
   * to compactly store all values
   *
   * We choose not to use a std::vector since std::vector will cause extra
   * allocation
   */
  class KeyValueList {
   public:
    // Number of value items inside the list
    uint32_t size;
    
    // The actual capacity allocated to the list
    uint32_t capacity;
    
    // The following elements are
    Data<ValueType> data[0];
    
    /*
     * IsFull() - Return whether the key value list is full and needs
     *            a resize
     */
    bool IsFull() const {
      return size == capacity;
    }
    
    /*
     * GetLastElement() - Return a pointer to the last element in this list
     */
    Data<ValueType> *GetLastElement() {
      return data + size;
    }
    
    /*
     * FillValue() - Fill value at a given index
     *
     * Since the constructor for values in this class is not called, we
     * need to use placement new to call the copy constructor
     */
    void FillValue(uint32_t index, const ValueType &value) {
      assert(index < size);
      
      (data + index)->Init(value);
      
      return;
    }
    
    /*
     * DestroyAllValues() - Calls destructor for all valid value entries in
     *                      this object
     *
     * Since we do not invoke destructor by operator delete, destructor must be
     * called explicitly when this is destroyed
     */
    void DestroyAllValues() {
      assert(size <= capacity);
      
      // Loop on all valid entries and then call destructor
      for(uint32_t i = 0;i < size;i++) {
        (data + i)->Fini();
      }
      
      return;
    }

    /*
     * GetResized() - Double the size of the current instance and return
     *
     * This function returns a pointer to the new instance initialized from
     * the current one with its size doubled without freeing the current one
     */
    KeyValueList *GetResized() {
      // This must be called with size == capacity
      assert(size == capacity);
      
      // Malloc a new instance
      KeyValueList *new_kvl_p = \
        static_cast<KeyValueList *>(
          malloc(KeyValueList::GetAllocSize(capacity << 1)));
      assert(new_kvl_p != nullptr);
          
      // Initialize header
      new_kvl_p->size = size;
      new_kvl_p->capacity = capacity << 1;
      
      // Next initialize value entries
      for(uint32_t i = 0;i < size;i++) {
        // Explicitly call its copy constructor
        new_kvl_p->FillValue(i, *(data + i));
      }
      
      dbg_printf("Resize finished\n");
      
      return new_kvl_p;
    }
    
    /*
     * GetAllocSize() - Static function to compute the size of a kv list
     *                  instance with a certain number of items
     */
    static size_t GetAllocSize(uint32_t data_count) {
      return sizeof(KeyValueList) + data_count * sizeof(Data<ValueType>);
    }
    
    /*
     * GetNew() - Return a newly constructed list without any initialization
     */
    static KeyValueList *GetNew() {
      KeyValueList *kvl_p = static_cast<KeyValueList *>(
        malloc(KeyValueList::GetAllocSize(KVL_INIT_VALUE_COUNT)));
        
      kvl_p->capacity = KVL_INIT_VALUE_COUNT;
      
      return kvl_p;
    }
  };
  
  /*
   * class HashEntry - The hash table entry whose array is maintained by the
   *                   hash table
   */
  class HashEntry {
   public:

    /*
     * enum class StatusCode - Describes the status that a HashEntry could be
     *                         in at a time
     *
     * This status code will also share memory with a (<=) 64 bit pointer.
     * Since the pointer could also be 32 bits, this variable should be used
     * for initializing memory
     */
    enum class StatusCode : uint64_t {
      FREE = 0,
      DELETED = 1,
      SINGLE_VALUE = 2,
      // This is a sentinel value that are compared against for >=
      // and if this condition is true then this entry holds multiple
      // values in the list
      MULTIPLE_VALUES = 3,
    };
    
    /*
     * union - This union is made anonymous to expose its members to the
     *         outer scope
     *
     * It works best with 64 bit pointer width, since that case this union is
     * fully utilized. In the case that a pointer is < 64 bit status code
     * shall remain 64 bit
     */
    union {
      StatusCode status;
      KeyValueList *kv_p;
    };
    
    uint64_t hash_value;

    // The inline storage for key-value works best if one key is only
    // mapped to one value
    // However, if one key is mapped to multiple values, we keep the key inline
    // but all values will be stored in the KeyValueList
    // Also these two will cause constructor to fail
    Data<KeyType> key;
    Data<ValueType> value;
    
    /*
     * IsFree() - Returns whether the slot is currently unused
     */
    inline bool IsFree() const {
      return status == StatusCode::FREE;
    }
    
    /*
     * IsDeleted() - Whether the slot is deleted
     */
    inline bool IsDeleted() const {
      return status == StatusCode::DELETED;
    }
    
    /*
     * IsProbeEndForInsert() - Whether it is the end of probing
     *                         for insert operation
     *
     * For insert operations, deleted entry could be inserted into
     * so all status smaller than SINGLE_VALUE is considered as being
     * eligible for insertion
     */
    inline bool IsProbeEndForInsert() const {
      return status < StatusCode::SINGLE_VALUE;
    }
    
    /*
     * IsValidEntry() - Whether the entry has a key and at least one value
     *
     * The trick here is that for all values >= SINGLE_VALUE, they indicate
     * valid entries
     */
    inline bool IsValidEntry() const {
      return status >= StatusCode::SINGLE_VALUE;
    }
    
    /*
     * IsProbeEndForSearch() - Whether it is the end of probing
     *                         for search operation
     *
     * For search operations, deleted entry could not be counted as the
     * end of probing
     */
    inline bool IsProbeEndForSearch() const {
      return IsFree();
    }
    
    /*
     * HasSingleValue() - Whether the entry only has one value
     *
     * This method requires that the entry must have one or more values
     */
    inline bool HasSingleValue() const {
      assert((IsFree() == false) &&
             (IsDeleted() == false));
             
      return status == StatusCode::SINGLE_VALUE;
    }
    
    /*
     * HasKeyValueList() - returns if the entry has a key value list
     *
     * The trick here is that we consider a normal pointer value
     * as larger than any of the defined status code
     */
    inline bool HasKeyValueList() const {
      return status >= StatusCode::MULTIPLE_VALUES;
    }
    
    /*
     * Fini() - Destroy key AND/OR value object depending on the current
     *          status of the entry
     *
     *            1. FREE status: Ignore
     *            2. DELETED status: Ignore
     *            3. SINGLE_VALUE: Destroy key and value
     *            4. OTHER: Destroy key
     */
    inline void Fini() {
      switch(status) {
        case StatusCode::FREE:
        case StatusCode::DELETED:
          break;
        case StatusCode::SINGLE_VALUE:
          key.Fini();
          value.Fini();
        default:
          key.Fini();
      }
      
      return;
    }
    
    /*
     * CopyTo() - Copy the current entry into another entry
     *
     * This function obeys a similar rule as destroying the object
     */
    inline void CopyTo(HashEntry *other_p) {
      // If this is a pointer then the pointer is copied
      other_p->status = status;
      other_p->hash_value = hash_value;
      
      switch(status) {
        case StatusCode::FREE:
        case StatusCode::DELETED:
          break;
        case StatusCode::SINGLE_VALUE:
          other_p->key.Init(key);
          other_p->value.Init(value);
        default:
          other_p->key.Init(key);
      }

      return;
    }
  };
  
 private:

  ///////////////////////////////////////////////////////////////////
  // Data Member Definition
  ///////////////////////////////////////////////////////////////////
  
  // This is the major data array of the hash table
  HashEntry *entry_list_p;
  
  // The bit mask used to convert hash value into an index value into
  // the hash table
  uint64_t index_mask;
  
  // Number of active elements
  uint64_t active_entry_count;
  
  // Total number of entries
  uint64_t entry_count;
  
  // We compute threshold for next resizing, and cache it here
  uint64_t resize_threshold;
  
  KeyHashFunc key_hash_obj;
  KeyEqualityChecker key_eq_obj;
  LoadFactorCalculator lfc;
  
 private:
  
  /*
   * GetNextEntry() - Get the next entry
   *
   * This function takes care of wrapping back and also branch prediction
   * since wrap back is a rare event, the compiler should have this piece
   * of information, and arrange code intelligently to let the CPU
   * favor the branch that is likely to be execute, i.e. no wrapping back
   *
   * This function should also be inlined such that no actual pointer operation
   * is performed
   */
  inline void GetNextEntry(HashEntry **entry_p_p, uint64_t *index_p) {
    // Increase them first, since usually we do not need a wrap back
    (*index_p)++;
    (*entry_p_p)++;
    
    // If the index is already out of bound
    if(unlikely(*index_p == entry_count)) {
      *index_p = 0;
      *entry_p_p = entry_list_p;
    }
    
    return;
  }
  
  /*
   * ProbeForResize() - Given a hash value, probe it in the array and return
   *                    the first HashEntry pointer that is free
   *
   * Since for resizing we only consider free and non-free slots, and there
   * is no deleted slots, probing is pretty easy
   */
  HashEntry *ProbeForResize(uint64_t hash_value) {
    // Compute the starting point for probing the hash table
    uint64_t index = hash_value & index_mask;
    HashEntry *entry_p = entry_list_p + index;

    // Keep probing until there is a entry that is not free
    while(entry_p->IsFree() == false) {
      GetNextEntry(&entry_p, &index);
    }

    // It could only be a free entry
    return entry_p;
  }
  
  /*
   * ProbeForInsert() - Given a hash value, probe it in the array and return
   *                    the first HashEntry's ValueType pointer that this hash 
   *                    value's key could be inserted into
   *
   * This function returns the value type pointer iff:
   *
   *   1. The entry is deleted
   *   2. The entry is free
   *   3. The entry is neither deleted nor free, but has a key that matches
   *      the given key
   *     3.1 The HashEntry does not have a key value list
   *     3.2 The HashEntry has a key value list
   *
   * In the case of either 1 or 2, the hash value and key is filled in
   * automatically by this function since this function is only called for
   * inserting a new key
   *
   * For 3.1 the KVL is allocated and the current inline value
   * is copy constructed onto that list, and the current value is destroyed
   */
  Data<ValueType> *ProbeForInsert(const KeyType &key) {
    // Compute the starting point for probing the hash table
    uint64_t hash_value = key_hash_obj(key);
    uint64_t index = hash_value & index_mask;
    HashEntry *entry_p = entry_list_p + index;

    // Keep probing until there is a entry that is not free
    // Since we always assume the table does not become entirely full,
    // a free slot could always be inserted
    while(entry_p->IsProbeEndForInsert() == false) {
      // If we have found the key, then directly return
      if(key_eq_obj(key, entry_p->key) == true) {
        if(entry_p->HasKeyValueList() == false) {
          KeyValueList *kv_p = KeyValueList::GetNew();
          assert(kv_p != nullptr);

          // Hook the pointer to the HashEntry
          entry_p->kv_p = kv_p;
          
          // Initialize its header
          // Size is 2 since we copy the previous one into it and then
          // another one will be inserted
          kv_p->size = 2;
          
          // Construct in-place
          kv_p->FillValue(0, entry_p->value);
          
          // We know this value object is valid, and now destroy it since
          // it has been copied into the key value list
          entry_p->value.Fini();
          
          // Return the second element for inserting new values
          return kv_p->data + 1;
        } else if(entry_p->kv_p->IsFull()) {
          // If the size equals capacity then the kv list is full
          // and we should extend the value list
          KeyValueList *kv_p = entry_p->kv_p->GetResized();
          
          // Call destructor explicitly for all existing values
          // after we have copy constructed them inside the new array
          entry_p->kv_p->DestroyAllValues();
          
          free(entry_p->kv_p);
          entry_p->kv_p = kv_p;
        }
        
        // Need to get this before increasing size
        Data<ValueType> *ret = entry_p->kv_p->GetLastElement();
        
        // This should be done whether it is resized or not
        entry_p->kv_p->size++;
        
        // This needs to be called no matter whether resize has been
        // called or not
        return ret;
      }
      
      GetNextEntry(&entry_p, &index);
    }

    // After this pointer we know the key and values are not initialized

    // This is important!!!
    active_entry_count++;

    // Change the status first
    entry_p->status = HashEntry::StatusCode::SINGLE_VALUE;
    
    // Then fill in hash and key
    // We leave the value to be filled by the caller
    entry_p->hash_value = hash_value;

    entry_p->key.Init(key);

    // It is either a deleted or free entry
    // which could be determined by only 1 instruction
    return &entry_p->value;
  }
  
  /*
   * ProbeForSearch() - Probe the array to find the entry of given key
   *
   * If the entry is not found then return nullptr. If we are doing an
   * insertion later on then a reprobe is required
   */
  HashEntry *ProbeForSearch(const KeyType &key) {
    // Compute the starting point for probing the hash table
    uint64_t index = key_hash_obj(key) & index_mask;
    HashEntry *entry_p = entry_list_p + index;

    // Keep probing until there is a entry that is not free
    // Since we always assume the table does not become entirely full,
    // a free slot could always be inserted
    while(entry_p->IsProbeEndForSearch() == false) {
      // If we reach here the entry still could be a deleted entry
      // Check for status of deletion first
      if((entry_p->IsDeleted() == false) && \
         (key_eq_obj(key, entry_p->key) == true)) {
        return entry_p;
      }

      GetNextEntry(&entry_p, &index);
    }

    // There is no entry
    return nullptr;
  }
  
  /*
   * GetHashEntryListStatic() - Allocates a hash entry list given the number of
   *                            HashEntry objects
   *
   * This will first call malloc() to initialize memory and then initialize
   * statuc code for each entry to FREE
   */
  static HashEntry *GetHashEntryListStatic(uint64_t entry_count) {
    HashEntry *entry_list_p = \
      static_cast<HashEntry *>(malloc(sizeof(HashEntry) * entry_count));
      
    for(uint64_t i = 0;i < entry_count;i++) {
      entry_list_p[i].status = HashEntry::StatusCode::FREE;
    }
    
    return entry_list_p;
  }
  
  /*
   * Resize() - Double the size of the table, and do a reprobe for every
   *            existing element
   *
   * This function allocates a new array and frees the old array, and calls
   * copy constructor for each valid entry remaining in the old array into
   * the new array
   */
  void Resize() {
    entry_count <<= 1;
    index_mask = entry_count - 1;
    // Use the user provided call back to compute the load factor
    resize_threshold = lfc(resize_threshold);
    
    // Preserve the old entry list and allocate a new one
    HashEntry *old_entry_list_p = entry_list_p;
    
    // This will initialize status code for each entry
    entry_list_p = HashTable_OA_KVL::GetHashEntryListStatic(entry_count);
    assert(entry_list_p != nullptr);
    
    // Use this to iterate through all entries and rehash them into
    // the new array
    uint64_t remaining = active_entry_count;
    HashEntry *entry_p = old_entry_list_p;
    while(remaining > 0) {
      if(entry_p->IsValidEntry() == true) {
        remaining--;
        
        // This is the place where we insert the entry in
        HashEntry *new_entry_p = ProbeForResize(entry_p->hash_value);
        
        // This calls the copy construct for KeyType and ValueType
        // explicitly
        entry_p->CopyTo(new_entry_p);
        
        // And then call destructor explicitly to destroy key AND/OR value
        entry_p->Fini();
      }
    }
    
    // Free old list to avoid memory leak
    free(old_entry_list_p);
    
    return;
  }
  
  /*
   * SetSizeAndMask() - Sets entry count and index mask
   *
   * This is only called for initialization routine, since for later grow
   * of the table we always double the table, so the valus are easier to
   * compute
   */
  void SetSizeAndMask(uint64_t requested_size) {
    int leading_zero = __builtin_clzl(requested_size);
    int effective_bits = 64 - leading_zero;

    // It has a 1 bit on the highest bit
    entry_count = 0x0000000000000001 << effective_bits;
    index_mask = entry_count - 1;

    // If this happens then requested size itself is a power of 2
    // and we just counted more than 1 bit
    if(requested_size == (entry_count >> 1)) {
      entry_count >>= 1;
      index_mask >>= 1;
    }

    return;
  }

  /*
   * GetInitEntryCount() - Returns the initial entry count given a requested
   *                       size of the hash table
   */
  static uint64_t GetInitEntryCount(uint64_t requested_size) {
    if(requested_size < HashTable_OA_KVL::MINIMUM_ENTRY_COUNT) {
      requested_size = HashTable_OA_KVL::MINIMUM_ENTRY_COUNT;
    }

    // Number of elements that could be held by one page
    // If we could hold more items in one page then update the size
    uint64_t proposed_size = HashTable_OA_KVL::PAGE_SIZE / sizeof(HashEntry);
    if(proposed_size > requested_size) {
      requested_size = proposed_size;
    }

    return requested_size;
  }

  /*
   * FreeAllHashEntries() - Frees the entire HashEntry array's content
   *
   * This function first frees key and value objects stored inside each
   * HashEntry according to its current status, and then destroies its
   * key value list if it has one
   */
  void FreeAllHashEntries() {
    // We use this variable as end of loop condition
    uint64_t remaining = active_entry_count;
    HashEntry *entry_p = entry_list_p;

    // We use this as an optimization, since as long as we have finished
    // iterating through all valid entries
    while(remaining > 0) {
      // The variable counts valid entry
      if(entry_p->IsValidEntry() == true) {
        remaining--;
        
        // Destroy key and value but not the kv list
        entry_p->Fini();
      }

      // And among all valid entries we only destroy those that have
      // a key value list
      // This will in turn destroy all values manually inside the key value
      // list's value array
      if(entry_p->HasKeyValueList() == true) {
        entry_p->kv_p->DestroyAllValues();
      }

      // Always go to the next entry
      entry_p++;
    }

    return;
  }
  
 public:
   
  /*
   * Constructor - Initialize hash table entry and all of its members
   *
   * The constructor takes key comparator, key hash function and load factor
   * calculator as arguments. If not provided then they are defaulted to be
   * the default initialized object from the functor class
   *
   * Also the initial number of entries in the array could be specified by the
   * caller. If not specified then it is either set to the larger one between
   * hardcoded minimum number of entries, or to PAGE_SIZE / sizeof(HashEntry)
   */
  HashTable_OA_KVL(const KeyHashFunc &p_key_hash_obj = KeyHashFunc{},
                   const KeyEqualityChecker &p_key_eq_obj = KeyEqualityChecker{},
                   const LoadFactorCalculator &p_lfc = LoadFactorCalculator{},
                   uint64_t init_entry_count = 0) :
    active_entry_count{0},
    key_hash_obj{p_key_hash_obj},
    key_eq_obj{p_key_eq_obj},
    lfc{p_lfc} {
    // First initialize this variable to make it as reasonable as possible
    init_entry_count = GetInitEntryCount(init_entry_count);
                       
    // First round it up to a power of 2 and then compute size and mask
    SetSizeAndMask(init_entry_count);
    
    // Set the threshold by setting the load factor
    resize_threshold = lfc(entry_count);
    
    // This does not call any constructor of any kind, and we only
    // initialize on demand
    entry_list_p = GetHashEntryListStatic(entry_count);
    assert(entry_list_p != nullptr);
    
    dbg_printf("Hash table size = %lu\n", entry_count);
    dbg_printf("Resize threshold = %lu\n", resize_threshold);
    
    return;
  }
  
  /*
   * Destructor - Frees all memory, including HashEntry array and KeyValueList
   *
   * This functions first traverses all entries to find valid ones, and frees
   * their KeyValueList if there is one
   */
  ~HashTable_OA_KVL() {
    // Free all key, value and key value list
    FreeAllHashEntries();
    
    // Free the array
    assert(entry_list_p);
    free(entry_list_p);
    
    return;
  }
  
  /*
   * Insert() - Inserts a value into the hash table
   *
   * The key and value will be copy-constructed into the table
   */
  void Insert(const KeyType &key, const ValueType &value) {
    if(entry_count == resize_threshold) {
      Resize();
      // This must hold true for any load factor
      assert(entry_count < resize_threshold);
    }
    
    // This function fills in hash value and key and chahges the
    // status code automatically if the entry was free or deleted
    // and it returns the pointer to the place where new value should
    // be inserted
    Data<ValueType> *value_p = ProbeForInsert(key);
    value_p->Init(value);
    
    return;
  }
  
  /*
   * Delete() - Removes one element with the given value
   *
   * Note that if there are multiple values with the same key, this
   * routine should be called multiple times to remove all of them
   */
  bool Delete(const KeyType &key, const ValueType &value) {
    HashEntry *entry_p = ProbeForSearch(key);
    if(entry_p == nullptr) {
      return false;
    }
    
    // This is the easy case: there is no key value list
    if(entry_p->HasKeyValueList() == false) {
      //if()
    }
  }
  
  /*
   * GetValue() - Return a pointer to value and number of values
   *
   * The first pointer is returned as
   */
  std::pair<ValueType *, uint32_t> GetValue(const KeyType &key) {
    HashEntry *entry_p = ProbeForSearch(key);
    
    // There could be three results:
    //   1. Key not found, return nullptr and value count = 0
    //   2. Key found with > 1 values, return pointer to starting of
    //      the value type array
    //   3. There is only 1 value, retuen the inlined value object
    if(entry_p == nullptr) {
      return std::make_pair(nullptr, 0);
    } else if(entry_p->HasKeyValueList() == true) {
      return std::make_pair(&entry_p->kv_p->data[0].data, entry_p->kv_p->size);
    }
    
    return std::make_pair(&entry_p->value.data, 1);
  }
<<<<<<< HEAD
  
 public:
  
  /*
   * class iterator - Supports iterating on the hash table
   *
   * This class is non-standard iterator implementation:
   *
   *   1. The size of the object is larger than the size of a normal iterator
   *   2. The ++ and -- operation is not constant time - in the worst case it
   *      could be linear on the size of the hash table
   *      *SO PLEASE* do not use the iterator for full scan unless it is
   *      very necessary
   */
  class iterator {
   private:
    // Current hash entry
    HashEntry *entry_p;
    // Size of the key value list if there is one
    uint32_t size;
    // Index of the current read location
    uint32_t index;
    
    /*
     * GotoNextEntry() - Moves the cursor to the next valid entry in the
     *                   hash table.
     *
     * Note that in iterator there is generally no bounds checking, and the
     * caller is responsible for making sure it is still valid
     *
     * Note that even if the current entry it points to is a valid entry
     * it still advances to the next
     */
    void GotoNextEntry() {
      entry_p++;
      while(entry_p->IsValudEntry() == false) {
        entry_p++;
      }
      
      return;
    }
    
    /*
     * Advance() - Advance the iterator by 1 element
     *
     * Note that if we advance to a new entry, then the index and size must
     * also change
     */
    void Advance() {
      if(index == size) {

      }
    }
    
   /*
    * Prefix operator++() - Advances the iterator by one element
    */
   iterator &operator++() {
     if()
   }
  };
=======
>>>>>>> bdf8baa0
};

}
}
<|MERGE_RESOLUTION|>--- conflicted
+++ resolved
@@ -1,926 +1,923 @@
-
-#pragma once
-
-#include <cstdio>
-#include <cassert>
-#include <utility>
-#include <functional>
-
-namespace peloton {
-namespace index {
-  
-#include "common.h"
-
-/*
- * class HashTable_OA_KVL - Open addressing hash table for storing key-value
- *                          pairs that tses Key Value List for dealing with
- *                          multiple values for a single key
- *
- * This hash table uses open addressing to resolve conflicts, and use an
- * overflow buffer (i.e. Key Value List) to resolve multiple values for a
- * single keys
- *
- * Trade-offs for choosing this hash table design:
- *
- *   1. Open addressing design and inlined data storage makes it cache friendly
- *      but on the other hand, since the load factor must be maintained at a
- *      reasonably level, more memory are allocated for efficiency
- *
- *   2. KeyValueList makes iterating over values for a given key fast, but if
- *      there is not much key duplicates then this design has the disadvantage
- *      of requiring out-of-band memory and maintenance overhead for inserting
- *      keys
- *
- */
-template <typename KeyType,
-          typename ValueType,
-          typename KeyHashFunc = std::hash<KeyType>,
-          typename KeyEqualityChecker = std::equal_to<KeyType>,
-          typename LoadFactorCalculator = LoadFactorHalfFull>
-class HashTable_OA_KVL {
- private:
-  // This is the minimum entry count
-  static constexpr uint64_t MINIMUM_ENTRY_COUNT = 32;
-  
-  // Size of a VM page used to estimate initial number of entries in the
-  // hash table
-  static constexpr uint64_t PAGE_SIZE = 4096;
-  
-  // Number of slots in a KeyValueList when first allocated
-  static constexpr uint32_t KVL_INIT_VALUE_COUNT = 4;
-  
- private:
-  
-  /*
-   * class Data - Explicitlly managed data wrapping class
-   *
-   * This class could not be implicitly constructed or destroyed, and we
-   * could only malloc() a chunk of memory and manually call the corresponding
-   * routine on its pointer.
-   */
-  template <typename T>
-  class Data {
-   public:
-    // Wrapped data
-    T data;
-    
-    Data() = delete;
-    Data(const Data &) = delete;
-    Data(Data &&) = delete;
-    Data &operator=(const Data &other) = delete;
-    Data &operator=(Data &&other) = delete;
-    ~Data() = delete;
-    
-    /*
-     * operator T - Type cast to its wrapped type
-     */
-    operator T&() {
-      return data;
-    }
-    
-    /*
-     * Init(const T &) - Copy-construct
-     */
-    void Init(const T &value) {
-      new (this) T{value};
-    }
-    
-    /*
-     * Init() - Explciit default construct the object
-     */
-    void Init() {
-      new (this) T{};
-    }
-    
-    /*
-     * Fini() - Explicitly destroy the data object
-     */
-    void Fini() {
-      data.~T();
-    }
-  };
-  
-  /*
-   * class KeyValueList - The key value list for holding hash table value
-   *                      overflows
-   *
-   * If one key is mapped to more than one values then we should change the
-   * strategy that values are stored, and use this class as an overflow buffer
-   * to compactly store all values
-   *
-   * We choose not to use a std::vector since std::vector will cause extra
-   * allocation
-   */
-  class KeyValueList {
-   public:
-    // Number of value items inside the list
-    uint32_t size;
-    
-    // The actual capacity allocated to the list
-    uint32_t capacity;
-    
-    // The following elements are
-    Data<ValueType> data[0];
-    
-    /*
-     * IsFull() - Return whether the key value list is full and needs
-     *            a resize
-     */
-    bool IsFull() const {
-      return size == capacity;
-    }
-    
-    /*
-     * GetLastElement() - Return a pointer to the last element in this list
-     */
-    Data<ValueType> *GetLastElement() {
-      return data + size;
-    }
-    
-    /*
-     * FillValue() - Fill value at a given index
-     *
-     * Since the constructor for values in this class is not called, we
-     * need to use placement new to call the copy constructor
-     */
-    void FillValue(uint32_t index, const ValueType &value) {
-      assert(index < size);
-      
-      (data + index)->Init(value);
-      
-      return;
-    }
-    
-    /*
-     * DestroyAllValues() - Calls destructor for all valid value entries in
-     *                      this object
-     *
-     * Since we do not invoke destructor by operator delete, destructor must be
-     * called explicitly when this is destroyed
-     */
-    void DestroyAllValues() {
-      assert(size <= capacity);
-      
-      // Loop on all valid entries and then call destructor
-      for(uint32_t i = 0;i < size;i++) {
-        (data + i)->Fini();
-      }
-      
-      return;
-    }
-
-    /*
-     * GetResized() - Double the size of the current instance and return
-     *
-     * This function returns a pointer to the new instance initialized from
-     * the current one with its size doubled without freeing the current one
-     */
-    KeyValueList *GetResized() {
-      // This must be called with size == capacity
-      assert(size == capacity);
-      
-      // Malloc a new instance
-      KeyValueList *new_kvl_p = \
-        static_cast<KeyValueList *>(
-          malloc(KeyValueList::GetAllocSize(capacity << 1)));
-      assert(new_kvl_p != nullptr);
-          
-      // Initialize header
-      new_kvl_p->size = size;
-      new_kvl_p->capacity = capacity << 1;
-      
-      // Next initialize value entries
-      for(uint32_t i = 0;i < size;i++) {
-        // Explicitly call its copy constructor
-        new_kvl_p->FillValue(i, *(data + i));
-      }
-      
-      dbg_printf("Resize finished\n");
-      
-      return new_kvl_p;
-    }
-    
-    /*
-     * GetAllocSize() - Static function to compute the size of a kv list
-     *                  instance with a certain number of items
-     */
-    static size_t GetAllocSize(uint32_t data_count) {
-      return sizeof(KeyValueList) + data_count * sizeof(Data<ValueType>);
-    }
-    
-    /*
-     * GetNew() - Return a newly constructed list without any initialization
-     */
-    static KeyValueList *GetNew() {
-      KeyValueList *kvl_p = static_cast<KeyValueList *>(
-        malloc(KeyValueList::GetAllocSize(KVL_INIT_VALUE_COUNT)));
-        
-      kvl_p->capacity = KVL_INIT_VALUE_COUNT;
-      
-      return kvl_p;
-    }
-  };
-  
-  /*
-   * class HashEntry - The hash table entry whose array is maintained by the
-   *                   hash table
-   */
-  class HashEntry {
-   public:
-
-    /*
-     * enum class StatusCode - Describes the status that a HashEntry could be
-     *                         in at a time
-     *
-     * This status code will also share memory with a (<=) 64 bit pointer.
-     * Since the pointer could also be 32 bits, this variable should be used
-     * for initializing memory
-     */
-    enum class StatusCode : uint64_t {
-      FREE = 0,
-      DELETED = 1,
-      SINGLE_VALUE = 2,
-      // This is a sentinel value that are compared against for >=
-      // and if this condition is true then this entry holds multiple
-      // values in the list
-      MULTIPLE_VALUES = 3,
-    };
-    
-    /*
-     * union - This union is made anonymous to expose its members to the
-     *         outer scope
-     *
-     * It works best with 64 bit pointer width, since that case this union is
-     * fully utilized. In the case that a pointer is < 64 bit status code
-     * shall remain 64 bit
-     */
-    union {
-      StatusCode status;
-      KeyValueList *kv_p;
-    };
-    
-    uint64_t hash_value;
-
-    // The inline storage for key-value works best if one key is only
-    // mapped to one value
-    // However, if one key is mapped to multiple values, we keep the key inline
-    // but all values will be stored in the KeyValueList
-    // Also these two will cause constructor to fail
-    Data<KeyType> key;
-    Data<ValueType> value;
-    
-    /*
-     * IsFree() - Returns whether the slot is currently unused
-     */
-    inline bool IsFree() const {
-      return status == StatusCode::FREE;
-    }
-    
-    /*
-     * IsDeleted() - Whether the slot is deleted
-     */
-    inline bool IsDeleted() const {
-      return status == StatusCode::DELETED;
-    }
-    
-    /*
-     * IsProbeEndForInsert() - Whether it is the end of probing
-     *                         for insert operation
-     *
-     * For insert operations, deleted entry could be inserted into
-     * so all status smaller than SINGLE_VALUE is considered as being
-     * eligible for insertion
-     */
-    inline bool IsProbeEndForInsert() const {
-      return status < StatusCode::SINGLE_VALUE;
-    }
-    
-    /*
-     * IsValidEntry() - Whether the entry has a key and at least one value
-     *
-     * The trick here is that for all values >= SINGLE_VALUE, they indicate
-     * valid entries
-     */
-    inline bool IsValidEntry() const {
-      return status >= StatusCode::SINGLE_VALUE;
-    }
-    
-    /*
-     * IsProbeEndForSearch() - Whether it is the end of probing
-     *                         for search operation
-     *
-     * For search operations, deleted entry could not be counted as the
-     * end of probing
-     */
-    inline bool IsProbeEndForSearch() const {
-      return IsFree();
-    }
-    
-    /*
-     * HasSingleValue() - Whether the entry only has one value
-     *
-     * This method requires that the entry must have one or more values
-     */
-    inline bool HasSingleValue() const {
-      assert((IsFree() == false) &&
-             (IsDeleted() == false));
-             
-      return status == StatusCode::SINGLE_VALUE;
-    }
-    
-    /*
-     * HasKeyValueList() - returns if the entry has a key value list
-     *
-     * The trick here is that we consider a normal pointer value
-     * as larger than any of the defined status code
-     */
-    inline bool HasKeyValueList() const {
-      return status >= StatusCode::MULTIPLE_VALUES;
-    }
-    
-    /*
-     * Fini() - Destroy key AND/OR value object depending on the current
-     *          status of the entry
-     *
-     *            1. FREE status: Ignore
-     *            2. DELETED status: Ignore
-     *            3. SINGLE_VALUE: Destroy key and value
-     *            4. OTHER: Destroy key
-     */
-    inline void Fini() {
-      switch(status) {
-        case StatusCode::FREE:
-        case StatusCode::DELETED:
-          break;
-        case StatusCode::SINGLE_VALUE:
-          key.Fini();
-          value.Fini();
-        default:
-          key.Fini();
-      }
-      
-      return;
-    }
-    
-    /*
-     * CopyTo() - Copy the current entry into another entry
-     *
-     * This function obeys a similar rule as destroying the object
-     */
-    inline void CopyTo(HashEntry *other_p) {
-      // If this is a pointer then the pointer is copied
-      other_p->status = status;
-      other_p->hash_value = hash_value;
-      
-      switch(status) {
-        case StatusCode::FREE:
-        case StatusCode::DELETED:
-          break;
-        case StatusCode::SINGLE_VALUE:
-          other_p->key.Init(key);
-          other_p->value.Init(value);
-        default:
-          other_p->key.Init(key);
-      }
-
-      return;
-    }
-  };
-  
- private:
-
-  ///////////////////////////////////////////////////////////////////
-  // Data Member Definition
-  ///////////////////////////////////////////////////////////////////
-  
-  // This is the major data array of the hash table
-  HashEntry *entry_list_p;
-  
-  // The bit mask used to convert hash value into an index value into
-  // the hash table
-  uint64_t index_mask;
-  
-  // Number of active elements
-  uint64_t active_entry_count;
-  
-  // Total number of entries
-  uint64_t entry_count;
-  
-  // We compute threshold for next resizing, and cache it here
-  uint64_t resize_threshold;
-  
-  KeyHashFunc key_hash_obj;
-  KeyEqualityChecker key_eq_obj;
-  LoadFactorCalculator lfc;
-  
- private:
-  
-  /*
-   * GetNextEntry() - Get the next entry
-   *
-   * This function takes care of wrapping back and also branch prediction
-   * since wrap back is a rare event, the compiler should have this piece
-   * of information, and arrange code intelligently to let the CPU
-   * favor the branch that is likely to be execute, i.e. no wrapping back
-   *
-   * This function should also be inlined such that no actual pointer operation
-   * is performed
-   */
-  inline void GetNextEntry(HashEntry **entry_p_p, uint64_t *index_p) {
-    // Increase them first, since usually we do not need a wrap back
-    (*index_p)++;
-    (*entry_p_p)++;
-    
-    // If the index is already out of bound
-    if(unlikely(*index_p == entry_count)) {
-      *index_p = 0;
-      *entry_p_p = entry_list_p;
-    }
-    
-    return;
-  }
-  
-  /*
-   * ProbeForResize() - Given a hash value, probe it in the array and return
-   *                    the first HashEntry pointer that is free
-   *
-   * Since for resizing we only consider free and non-free slots, and there
-   * is no deleted slots, probing is pretty easy
-   */
-  HashEntry *ProbeForResize(uint64_t hash_value) {
-    // Compute the starting point for probing the hash table
-    uint64_t index = hash_value & index_mask;
-    HashEntry *entry_p = entry_list_p + index;
-
-    // Keep probing until there is a entry that is not free
-    while(entry_p->IsFree() == false) {
-      GetNextEntry(&entry_p, &index);
-    }
-
-    // It could only be a free entry
-    return entry_p;
-  }
-  
-  /*
-   * ProbeForInsert() - Given a hash value, probe it in the array and return
-   *                    the first HashEntry's ValueType pointer that this hash 
-   *                    value's key could be inserted into
-   *
-   * This function returns the value type pointer iff:
-   *
-   *   1. The entry is deleted
-   *   2. The entry is free
-   *   3. The entry is neither deleted nor free, but has a key that matches
-   *      the given key
-   *     3.1 The HashEntry does not have a key value list
-   *     3.2 The HashEntry has a key value list
-   *
-   * In the case of either 1 or 2, the hash value and key is filled in
-   * automatically by this function since this function is only called for
-   * inserting a new key
-   *
-   * For 3.1 the KVL is allocated and the current inline value
-   * is copy constructed onto that list, and the current value is destroyed
-   */
-  Data<ValueType> *ProbeForInsert(const KeyType &key) {
-    // Compute the starting point for probing the hash table
-    uint64_t hash_value = key_hash_obj(key);
-    uint64_t index = hash_value & index_mask;
-    HashEntry *entry_p = entry_list_p + index;
-
-    // Keep probing until there is a entry that is not free
-    // Since we always assume the table does not become entirely full,
-    // a free slot could always be inserted
-    while(entry_p->IsProbeEndForInsert() == false) {
-      // If we have found the key, then directly return
-      if(key_eq_obj(key, entry_p->key) == true) {
-        if(entry_p->HasKeyValueList() == false) {
-          KeyValueList *kv_p = KeyValueList::GetNew();
-          assert(kv_p != nullptr);
-
-          // Hook the pointer to the HashEntry
-          entry_p->kv_p = kv_p;
-          
-          // Initialize its header
-          // Size is 2 since we copy the previous one into it and then
-          // another one will be inserted
-          kv_p->size = 2;
-          
-          // Construct in-place
-          kv_p->FillValue(0, entry_p->value);
-          
-          // We know this value object is valid, and now destroy it since
-          // it has been copied into the key value list
-          entry_p->value.Fini();
-          
-          // Return the second element for inserting new values
-          return kv_p->data + 1;
-        } else if(entry_p->kv_p->IsFull()) {
-          // If the size equals capacity then the kv list is full
-          // and we should extend the value list
-          KeyValueList *kv_p = entry_p->kv_p->GetResized();
-          
-          // Call destructor explicitly for all existing values
-          // after we have copy constructed them inside the new array
-          entry_p->kv_p->DestroyAllValues();
-          
-          free(entry_p->kv_p);
-          entry_p->kv_p = kv_p;
-        }
-        
-        // Need to get this before increasing size
-        Data<ValueType> *ret = entry_p->kv_p->GetLastElement();
-        
-        // This should be done whether it is resized or not
-        entry_p->kv_p->size++;
-        
-        // This needs to be called no matter whether resize has been
-        // called or not
-        return ret;
-      }
-      
-      GetNextEntry(&entry_p, &index);
-    }
-
-    // After this pointer we know the key and values are not initialized
-
-    // This is important!!!
-    active_entry_count++;
-
-    // Change the status first
-    entry_p->status = HashEntry::StatusCode::SINGLE_VALUE;
-    
-    // Then fill in hash and key
-    // We leave the value to be filled by the caller
-    entry_p->hash_value = hash_value;
-
-    entry_p->key.Init(key);
-
-    // It is either a deleted or free entry
-    // which could be determined by only 1 instruction
-    return &entry_p->value;
-  }
-  
-  /*
-   * ProbeForSearch() - Probe the array to find the entry of given key
-   *
-   * If the entry is not found then return nullptr. If we are doing an
-   * insertion later on then a reprobe is required
-   */
-  HashEntry *ProbeForSearch(const KeyType &key) {
-    // Compute the starting point for probing the hash table
-    uint64_t index = key_hash_obj(key) & index_mask;
-    HashEntry *entry_p = entry_list_p + index;
-
-    // Keep probing until there is a entry that is not free
-    // Since we always assume the table does not become entirely full,
-    // a free slot could always be inserted
-    while(entry_p->IsProbeEndForSearch() == false) {
-      // If we reach here the entry still could be a deleted entry
-      // Check for status of deletion first
-      if((entry_p->IsDeleted() == false) && \
-         (key_eq_obj(key, entry_p->key) == true)) {
-        return entry_p;
-      }
-
-      GetNextEntry(&entry_p, &index);
-    }
-
-    // There is no entry
-    return nullptr;
-  }
-  
-  /*
-   * GetHashEntryListStatic() - Allocates a hash entry list given the number of
-   *                            HashEntry objects
-   *
-   * This will first call malloc() to initialize memory and then initialize
-   * statuc code for each entry to FREE
-   */
-  static HashEntry *GetHashEntryListStatic(uint64_t entry_count) {
-    HashEntry *entry_list_p = \
-      static_cast<HashEntry *>(malloc(sizeof(HashEntry) * entry_count));
-      
-    for(uint64_t i = 0;i < entry_count;i++) {
-      entry_list_p[i].status = HashEntry::StatusCode::FREE;
-    }
-    
-    return entry_list_p;
-  }
-  
-  /*
-   * Resize() - Double the size of the table, and do a reprobe for every
-   *            existing element
-   *
-   * This function allocates a new array and frees the old array, and calls
-   * copy constructor for each valid entry remaining in the old array into
-   * the new array
-   */
-  void Resize() {
-    entry_count <<= 1;
-    index_mask = entry_count - 1;
-    // Use the user provided call back to compute the load factor
-    resize_threshold = lfc(resize_threshold);
-    
-    // Preserve the old entry list and allocate a new one
-    HashEntry *old_entry_list_p = entry_list_p;
-    
-    // This will initialize status code for each entry
-    entry_list_p = HashTable_OA_KVL::GetHashEntryListStatic(entry_count);
-    assert(entry_list_p != nullptr);
-    
-    // Use this to iterate through all entries and rehash them into
-    // the new array
-    uint64_t remaining = active_entry_count;
-    HashEntry *entry_p = old_entry_list_p;
-    while(remaining > 0) {
-      if(entry_p->IsValidEntry() == true) {
-        remaining--;
-        
-        // This is the place where we insert the entry in
-        HashEntry *new_entry_p = ProbeForResize(entry_p->hash_value);
-        
-        // This calls the copy construct for KeyType and ValueType
-        // explicitly
-        entry_p->CopyTo(new_entry_p);
-        
-        // And then call destructor explicitly to destroy key AND/OR value
-        entry_p->Fini();
-      }
-    }
-    
-    // Free old list to avoid memory leak
-    free(old_entry_list_p);
-    
-    return;
-  }
-  
-  /*
-   * SetSizeAndMask() - Sets entry count and index mask
-   *
-   * This is only called for initialization routine, since for later grow
-   * of the table we always double the table, so the valus are easier to
-   * compute
-   */
-  void SetSizeAndMask(uint64_t requested_size) {
-    int leading_zero = __builtin_clzl(requested_size);
-    int effective_bits = 64 - leading_zero;
-
-    // It has a 1 bit on the highest bit
-    entry_count = 0x0000000000000001 << effective_bits;
-    index_mask = entry_count - 1;
-
-    // If this happens then requested size itself is a power of 2
-    // and we just counted more than 1 bit
-    if(requested_size == (entry_count >> 1)) {
-      entry_count >>= 1;
-      index_mask >>= 1;
-    }
-
-    return;
-  }
-
-  /*
-   * GetInitEntryCount() - Returns the initial entry count given a requested
-   *                       size of the hash table
-   */
-  static uint64_t GetInitEntryCount(uint64_t requested_size) {
-    if(requested_size < HashTable_OA_KVL::MINIMUM_ENTRY_COUNT) {
-      requested_size = HashTable_OA_KVL::MINIMUM_ENTRY_COUNT;
-    }
-
-    // Number of elements that could be held by one page
-    // If we could hold more items in one page then update the size
-    uint64_t proposed_size = HashTable_OA_KVL::PAGE_SIZE / sizeof(HashEntry);
-    if(proposed_size > requested_size) {
-      requested_size = proposed_size;
-    }
-
-    return requested_size;
-  }
-
-  /*
-   * FreeAllHashEntries() - Frees the entire HashEntry array's content
-   *
-   * This function first frees key and value objects stored inside each
-   * HashEntry according to its current status, and then destroies its
-   * key value list if it has one
-   */
-  void FreeAllHashEntries() {
-    // We use this variable as end of loop condition
-    uint64_t remaining = active_entry_count;
-    HashEntry *entry_p = entry_list_p;
-
-    // We use this as an optimization, since as long as we have finished
-    // iterating through all valid entries
-    while(remaining > 0) {
-      // The variable counts valid entry
-      if(entry_p->IsValidEntry() == true) {
-        remaining--;
-        
-        // Destroy key and value but not the kv list
-        entry_p->Fini();
-      }
-
-      // And among all valid entries we only destroy those that have
-      // a key value list
-      // This will in turn destroy all values manually inside the key value
-      // list's value array
-      if(entry_p->HasKeyValueList() == true) {
-        entry_p->kv_p->DestroyAllValues();
-      }
-
-      // Always go to the next entry
-      entry_p++;
-    }
-
-    return;
-  }
-  
- public:
-   
-  /*
-   * Constructor - Initialize hash table entry and all of its members
-   *
-   * The constructor takes key comparator, key hash function and load factor
-   * calculator as arguments. If not provided then they are defaulted to be
-   * the default initialized object from the functor class
-   *
-   * Also the initial number of entries in the array could be specified by the
-   * caller. If not specified then it is either set to the larger one between
-   * hardcoded minimum number of entries, or to PAGE_SIZE / sizeof(HashEntry)
-   */
-  HashTable_OA_KVL(const KeyHashFunc &p_key_hash_obj = KeyHashFunc{},
-                   const KeyEqualityChecker &p_key_eq_obj = KeyEqualityChecker{},
-                   const LoadFactorCalculator &p_lfc = LoadFactorCalculator{},
-                   uint64_t init_entry_count = 0) :
-    active_entry_count{0},
-    key_hash_obj{p_key_hash_obj},
-    key_eq_obj{p_key_eq_obj},
-    lfc{p_lfc} {
-    // First initialize this variable to make it as reasonable as possible
-    init_entry_count = GetInitEntryCount(init_entry_count);
-                       
-    // First round it up to a power of 2 and then compute size and mask
-    SetSizeAndMask(init_entry_count);
-    
-    // Set the threshold by setting the load factor
-    resize_threshold = lfc(entry_count);
-    
-    // This does not call any constructor of any kind, and we only
-    // initialize on demand
-    entry_list_p = GetHashEntryListStatic(entry_count);
-    assert(entry_list_p != nullptr);
-    
-    dbg_printf("Hash table size = %lu\n", entry_count);
-    dbg_printf("Resize threshold = %lu\n", resize_threshold);
-    
-    return;
-  }
-  
-  /*
-   * Destructor - Frees all memory, including HashEntry array and KeyValueList
-   *
-   * This functions first traverses all entries to find valid ones, and frees
-   * their KeyValueList if there is one
-   */
-  ~HashTable_OA_KVL() {
-    // Free all key, value and key value list
-    FreeAllHashEntries();
-    
-    // Free the array
-    assert(entry_list_p);
-    free(entry_list_p);
-    
-    return;
-  }
-  
-  /*
-   * Insert() - Inserts a value into the hash table
-   *
-   * The key and value will be copy-constructed into the table
-   */
-  void Insert(const KeyType &key, const ValueType &value) {
-    if(entry_count == resize_threshold) {
-      Resize();
-      // This must hold true for any load factor
-      assert(entry_count < resize_threshold);
-    }
-    
-    // This function fills in hash value and key and chahges the
-    // status code automatically if the entry was free or deleted
-    // and it returns the pointer to the place where new value should
-    // be inserted
-    Data<ValueType> *value_p = ProbeForInsert(key);
-    value_p->Init(value);
-    
-    return;
-  }
-  
-  /*
-   * Delete() - Removes one element with the given value
-   *
-   * Note that if there are multiple values with the same key, this
-   * routine should be called multiple times to remove all of them
-   */
-  bool Delete(const KeyType &key, const ValueType &value) {
-    HashEntry *entry_p = ProbeForSearch(key);
-    if(entry_p == nullptr) {
-      return false;
-    }
-    
-    // This is the easy case: there is no key value list
-    if(entry_p->HasKeyValueList() == false) {
-      //if()
-    }
-  }
-  
-  /*
-   * GetValue() - Return a pointer to value and number of values
-   *
-   * The first pointer is returned as
-   */
-  std::pair<ValueType *, uint32_t> GetValue(const KeyType &key) {
-    HashEntry *entry_p = ProbeForSearch(key);
-    
-    // There could be three results:
-    //   1. Key not found, return nullptr and value count = 0
-    //   2. Key found with > 1 values, return pointer to starting of
-    //      the value type array
-    //   3. There is only 1 value, retuen the inlined value object
-    if(entry_p == nullptr) {
-      return std::make_pair(nullptr, 0);
-    } else if(entry_p->HasKeyValueList() == true) {
-      return std::make_pair(&entry_p->kv_p->data[0].data, entry_p->kv_p->size);
-    }
-    
-    return std::make_pair(&entry_p->value.data, 1);
-  }
-<<<<<<< HEAD
-  
- public:
-  
-  /*
-   * class iterator - Supports iterating on the hash table
-   *
-   * This class is non-standard iterator implementation:
-   *
-   *   1. The size of the object is larger than the size of a normal iterator
-   *   2. The ++ and -- operation is not constant time - in the worst case it
-   *      could be linear on the size of the hash table
-   *      *SO PLEASE* do not use the iterator for full scan unless it is
-   *      very necessary
-   */
-  class iterator {
-   private:
-    // Current hash entry
-    HashEntry *entry_p;
-    // Size of the key value list if there is one
-    uint32_t size;
-    // Index of the current read location
-    uint32_t index;
-    
-    /*
-     * GotoNextEntry() - Moves the cursor to the next valid entry in the
-     *                   hash table.
-     *
-     * Note that in iterator there is generally no bounds checking, and the
-     * caller is responsible for making sure it is still valid
-     *
-     * Note that even if the current entry it points to is a valid entry
-     * it still advances to the next
-     */
-    void GotoNextEntry() {
-      entry_p++;
-      while(entry_p->IsValudEntry() == false) {
-        entry_p++;
-      }
-      
-      return;
-    }
-    
-    /*
-     * Advance() - Advance the iterator by 1 element
-     *
-     * Note that if we advance to a new entry, then the index and size must
-     * also change
-     */
-    void Advance() {
-      if(index == size) {
-
-      }
-    }
-    
-   /*
-    * Prefix operator++() - Advances the iterator by one element
-    */
-   iterator &operator++() {
-     if()
-   }
-  };
-=======
->>>>>>> bdf8baa0
-};
-
-}
-}
+
+#pragma once
+
+#include <cstdio>
+#include <cassert>
+#include <utility>
+#include <functional>
+
+namespace peloton {
+namespace index {
+  
+#include "common.h"
+
+/*
+ * class HashTable_OA_KVL - Open addressing hash table for storing key-value
+ *                          pairs that tses Key Value List for dealing with
+ *                          multiple values for a single key
+ *
+ * This hash table uses open addressing to resolve conflicts, and use an
+ * overflow buffer (i.e. Key Value List) to resolve multiple values for a
+ * single keys
+ *
+ * Trade-offs for choosing this hash table design:
+ *
+ *   1. Open addressing design and inlined data storage makes it cache friendly
+ *      but on the other hand, since the load factor must be maintained at a
+ *      reasonably level, more memory are allocated for efficiency
+ *
+ *   2. KeyValueList makes iterating over values for a given key fast, but if
+ *      there is not much key duplicates then this design has the disadvantage
+ *      of requiring out-of-band memory and maintenance overhead for inserting
+ *      keys
+ *
+ */
+template <typename KeyType,
+          typename ValueType,
+          typename KeyHashFunc = std::hash<KeyType>,
+          typename KeyEqualityChecker = std::equal_to<KeyType>,
+          typename LoadFactorCalculator = LoadFactorHalfFull>
+class HashTable_OA_KVL {
+ private:
+  // This is the minimum entry count
+  static constexpr uint64_t MINIMUM_ENTRY_COUNT = 32;
+  
+  // Size of a VM page used to estimate initial number of entries in the
+  // hash table
+  static constexpr uint64_t PAGE_SIZE = 4096;
+  
+  // Number of slots in a KeyValueList when first allocated
+  static constexpr uint32_t KVL_INIT_VALUE_COUNT = 4;
+  
+ private:
+  
+  /*
+   * class Data - Explicitlly managed data wrapping class
+   *
+   * This class could not be implicitly constructed or destroyed, and we
+   * could only malloc() a chunk of memory and manually call the corresponding
+   * routine on its pointer.
+   */
+  template <typename T>
+  class Data {
+   public:
+    // Wrapped data
+    T data;
+    
+    Data() = delete;
+    Data(const Data &) = delete;
+    Data(Data &&) = delete;
+    Data &operator=(const Data &other) = delete;
+    Data &operator=(Data &&other) = delete;
+    ~Data() = delete;
+    
+    /*
+     * operator T - Type cast to its wrapped type
+     */
+    operator T&() {
+      return data;
+    }
+    
+    /*
+     * Init(const T &) - Copy-construct
+     */
+    void Init(const T &value) {
+      new (this) T{value};
+    }
+    
+    /*
+     * Init() - Explciit default construct the object
+     */
+    void Init() {
+      new (this) T{};
+    }
+    
+    /*
+     * Fini() - Explicitly destroy the data object
+     */
+    void Fini() {
+      data.~T();
+    }
+  };
+  
+  /*
+   * class KeyValueList - The key value list for holding hash table value
+   *                      overflows
+   *
+   * If one key is mapped to more than one values then we should change the
+   * strategy that values are stored, and use this class as an overflow buffer
+   * to compactly store all values
+   *
+   * We choose not to use a std::vector since std::vector will cause extra
+   * allocation
+   */
+  class KeyValueList {
+   public:
+    // Number of value items inside the list
+    uint32_t size;
+    
+    // The actual capacity allocated to the list
+    uint32_t capacity;
+    
+    // The following elements are
+    Data<ValueType> data[0];
+    
+    /*
+     * IsFull() - Return whether the key value list is full and needs
+     *            a resize
+     */
+    bool IsFull() const {
+      return size == capacity;
+    }
+    
+    /*
+     * GetLastElement() - Return a pointer to the last element in this list
+     */
+    Data<ValueType> *GetLastElement() {
+      return data + size;
+    }
+    
+    /*
+     * FillValue() - Fill value at a given index
+     *
+     * Since the constructor for values in this class is not called, we
+     * need to use placement new to call the copy constructor
+     */
+    void FillValue(uint32_t index, const ValueType &value) {
+      assert(index < size);
+      
+      (data + index)->Init(value);
+      
+      return;
+    }
+    
+    /*
+     * DestroyAllValues() - Calls destructor for all valid value entries in
+     *                      this object
+     *
+     * Since we do not invoke destructor by operator delete, destructor must be
+     * called explicitly when this is destroyed
+     */
+    void DestroyAllValues() {
+      assert(size <= capacity);
+      
+      // Loop on all valid entries and then call destructor
+      for(uint32_t i = 0;i < size;i++) {
+        (data + i)->Fini();
+      }
+      
+      return;
+    }
+
+    /*
+     * GetResized() - Double the size of the current instance and return
+     *
+     * This function returns a pointer to the new instance initialized from
+     * the current one with its size doubled without freeing the current one
+     */
+    KeyValueList *GetResized() {
+      // This must be called with size == capacity
+      assert(size == capacity);
+      
+      // Malloc a new instance
+      KeyValueList *new_kvl_p = \
+        static_cast<KeyValueList *>(
+          malloc(KeyValueList::GetAllocSize(capacity << 1)));
+      assert(new_kvl_p != nullptr);
+          
+      // Initialize header
+      new_kvl_p->size = size;
+      new_kvl_p->capacity = capacity << 1;
+      
+      // Next initialize value entries
+      for(uint32_t i = 0;i < size;i++) {
+        // Explicitly call its copy constructor
+        new_kvl_p->FillValue(i, *(data + i));
+      }
+      
+      dbg_printf("Resize finished\n");
+      
+      return new_kvl_p;
+    }
+    
+    /*
+     * GetAllocSize() - Static function to compute the size of a kv list
+     *                  instance with a certain number of items
+     */
+    static size_t GetAllocSize(uint32_t data_count) {
+      return sizeof(KeyValueList) + data_count * sizeof(Data<ValueType>);
+    }
+    
+    /*
+     * GetNew() - Return a newly constructed list without any initialization
+     */
+    static KeyValueList *GetNew() {
+      KeyValueList *kvl_p = static_cast<KeyValueList *>(
+        malloc(KeyValueList::GetAllocSize(KVL_INIT_VALUE_COUNT)));
+        
+      kvl_p->capacity = KVL_INIT_VALUE_COUNT;
+      
+      return kvl_p;
+    }
+  };
+  
+  /*
+   * class HashEntry - The hash table entry whose array is maintained by the
+   *                   hash table
+   */
+  class HashEntry {
+   public:
+
+    /*
+     * enum class StatusCode - Describes the status that a HashEntry could be
+     *                         in at a time
+     *
+     * This status code will also share memory with a (<=) 64 bit pointer.
+     * Since the pointer could also be 32 bits, this variable should be used
+     * for initializing memory
+     */
+    enum class StatusCode : uint64_t {
+      FREE = 0,
+      DELETED = 1,
+      SINGLE_VALUE = 2,
+      // This is a sentinel value that are compared against for >=
+      // and if this condition is true then this entry holds multiple
+      // values in the list
+      MULTIPLE_VALUES = 3,
+    };
+    
+    /*
+     * union - This union is made anonymous to expose its members to the
+     *         outer scope
+     *
+     * It works best with 64 bit pointer width, since that case this union is
+     * fully utilized. In the case that a pointer is < 64 bit status code
+     * shall remain 64 bit
+     */
+    union {
+      StatusCode status;
+      KeyValueList *kv_p;
+    };
+    
+    uint64_t hash_value;
+
+    // The inline storage for key-value works best if one key is only
+    // mapped to one value
+    // However, if one key is mapped to multiple values, we keep the key inline
+    // but all values will be stored in the KeyValueList
+    // Also these two will cause constructor to fail
+    Data<KeyType> key;
+    Data<ValueType> value;
+    
+    /*
+     * IsFree() - Returns whether the slot is currently unused
+     */
+    inline bool IsFree() const {
+      return status == StatusCode::FREE;
+    }
+    
+    /*
+     * IsDeleted() - Whether the slot is deleted
+     */
+    inline bool IsDeleted() const {
+      return status == StatusCode::DELETED;
+    }
+    
+    /*
+     * IsProbeEndForInsert() - Whether it is the end of probing
+     *                         for insert operation
+     *
+     * For insert operations, deleted entry could be inserted into
+     * so all status smaller than SINGLE_VALUE is considered as being
+     * eligible for insertion
+     */
+    inline bool IsProbeEndForInsert() const {
+      return status < StatusCode::SINGLE_VALUE;
+    }
+    
+    /*
+     * IsValidEntry() - Whether the entry has a key and at least one value
+     *
+     * The trick here is that for all values >= SINGLE_VALUE, they indicate
+     * valid entries
+     */
+    inline bool IsValidEntry() const {
+      return status >= StatusCode::SINGLE_VALUE;
+    }
+    
+    /*
+     * IsProbeEndForSearch() - Whether it is the end of probing
+     *                         for search operation
+     *
+     * For search operations, deleted entry could not be counted as the
+     * end of probing
+     */
+    inline bool IsProbeEndForSearch() const {
+      return IsFree();
+    }
+    
+    /*
+     * HasSingleValue() - Whether the entry only has one value
+     *
+     * This method requires that the entry must have one or more values
+     */
+    inline bool HasSingleValue() const {
+      assert((IsFree() == false) &&
+             (IsDeleted() == false));
+             
+      return status == StatusCode::SINGLE_VALUE;
+    }
+    
+    /*
+     * HasKeyValueList() - returns if the entry has a key value list
+     *
+     * The trick here is that we consider a normal pointer value
+     * as larger than any of the defined status code
+     */
+    inline bool HasKeyValueList() const {
+      return status >= StatusCode::MULTIPLE_VALUES;
+    }
+    
+    /*
+     * Fini() - Destroy key AND/OR value object depending on the current
+     *          status of the entry
+     *
+     *            1. FREE status: Ignore
+     *            2. DELETED status: Ignore
+     *            3. SINGLE_VALUE: Destroy key and value
+     *            4. OTHER: Destroy key
+     */
+    inline void Fini() {
+      switch(status) {
+        case StatusCode::FREE:
+        case StatusCode::DELETED:
+          break;
+        case StatusCode::SINGLE_VALUE:
+          key.Fini();
+          value.Fini();
+        default:
+          key.Fini();
+      }
+      
+      return;
+    }
+    
+    /*
+     * CopyTo() - Copy the current entry into another entry
+     *
+     * This function obeys a similar rule as destroying the object
+     */
+    inline void CopyTo(HashEntry *other_p) {
+      // If this is a pointer then the pointer is copied
+      other_p->status = status;
+      other_p->hash_value = hash_value;
+      
+      switch(status) {
+        case StatusCode::FREE:
+        case StatusCode::DELETED:
+          break;
+        case StatusCode::SINGLE_VALUE:
+          other_p->key.Init(key);
+          other_p->value.Init(value);
+        default:
+          other_p->key.Init(key);
+      }
+
+      return;
+    }
+  };
+  
+ private:
+
+  ///////////////////////////////////////////////////////////////////
+  // Data Member Definition
+  ///////////////////////////////////////////////////////////////////
+  
+  // This is the major data array of the hash table
+  HashEntry *entry_list_p;
+  
+  // The bit mask used to convert hash value into an index value into
+  // the hash table
+  uint64_t index_mask;
+  
+  // Number of active elements
+  uint64_t active_entry_count;
+  
+  // Total number of entries
+  uint64_t entry_count;
+  
+  // We compute threshold for next resizing, and cache it here
+  uint64_t resize_threshold;
+  
+  KeyHashFunc key_hash_obj;
+  KeyEqualityChecker key_eq_obj;
+  LoadFactorCalculator lfc;
+  
+ private:
+  
+  /*
+   * GetNextEntry() - Get the next entry
+   *
+   * This function takes care of wrapping back and also branch prediction
+   * since wrap back is a rare event, the compiler should have this piece
+   * of information, and arrange code intelligently to let the CPU
+   * favor the branch that is likely to be execute, i.e. no wrapping back
+   *
+   * This function should also be inlined such that no actual pointer operation
+   * is performed
+   */
+  inline void GetNextEntry(HashEntry **entry_p_p, uint64_t *index_p) {
+    // Increase them first, since usually we do not need a wrap back
+    (*index_p)++;
+    (*entry_p_p)++;
+    
+    // If the index is already out of bound
+    if(unlikely(*index_p == entry_count)) {
+      *index_p = 0;
+      *entry_p_p = entry_list_p;
+    }
+    
+    return;
+  }
+  
+  /*
+   * ProbeForResize() - Given a hash value, probe it in the array and return
+   *                    the first HashEntry pointer that is free
+   *
+   * Since for resizing we only consider free and non-free slots, and there
+   * is no deleted slots, probing is pretty easy
+   */
+  HashEntry *ProbeForResize(uint64_t hash_value) {
+    // Compute the starting point for probing the hash table
+    uint64_t index = hash_value & index_mask;
+    HashEntry *entry_p = entry_list_p + index;
+
+    // Keep probing until there is a entry that is not free
+    while(entry_p->IsFree() == false) {
+      GetNextEntry(&entry_p, &index);
+    }
+
+    // It could only be a free entry
+    return entry_p;
+  }
+  
+  /*
+   * ProbeForInsert() - Given a hash value, probe it in the array and return
+   *                    the first HashEntry's ValueType pointer that this hash 
+   *                    value's key could be inserted into
+   *
+   * This function returns the value type pointer iff:
+   *
+   *   1. The entry is deleted
+   *   2. The entry is free
+   *   3. The entry is neither deleted nor free, but has a key that matches
+   *      the given key
+   *     3.1 The HashEntry does not have a key value list
+   *     3.2 The HashEntry has a key value list
+   *
+   * In the case of either 1 or 2, the hash value and key is filled in
+   * automatically by this function since this function is only called for
+   * inserting a new key
+   *
+   * For 3.1 the KVL is allocated and the current inline value
+   * is copy constructed onto that list, and the current value is destroyed
+   */
+  Data<ValueType> *ProbeForInsert(const KeyType &key) {
+    // Compute the starting point for probing the hash table
+    uint64_t hash_value = key_hash_obj(key);
+    uint64_t index = hash_value & index_mask;
+    HashEntry *entry_p = entry_list_p + index;
+
+    // Keep probing until there is a entry that is not free
+    // Since we always assume the table does not become entirely full,
+    // a free slot could always be inserted
+    while(entry_p->IsProbeEndForInsert() == false) {
+      // If we have found the key, then directly return
+      if(key_eq_obj(key, entry_p->key) == true) {
+        if(entry_p->HasKeyValueList() == false) {
+          KeyValueList *kv_p = KeyValueList::GetNew();
+          assert(kv_p != nullptr);
+
+          // Hook the pointer to the HashEntry
+          entry_p->kv_p = kv_p;
+          
+          // Initialize its header
+          // Size is 2 since we copy the previous one into it and then
+          // another one will be inserted
+          kv_p->size = 2;
+          
+          // Construct in-place
+          kv_p->FillValue(0, entry_p->value);
+          
+          // We know this value object is valid, and now destroy it since
+          // it has been copied into the key value list
+          entry_p->value.Fini();
+          
+          // Return the second element for inserting new values
+          return kv_p->data + 1;
+        } else if(entry_p->kv_p->IsFull()) {
+          // If the size equals capacity then the kv list is full
+          // and we should extend the value list
+          KeyValueList *kv_p = entry_p->kv_p->GetResized();
+          
+          // Call destructor explicitly for all existing values
+          // after we have copy constructed them inside the new array
+          entry_p->kv_p->DestroyAllValues();
+          
+          free(entry_p->kv_p);
+          entry_p->kv_p = kv_p;
+        }
+        
+        // Need to get this before increasing size
+        Data<ValueType> *ret = entry_p->kv_p->GetLastElement();
+        
+        // This should be done whether it is resized or not
+        entry_p->kv_p->size++;
+        
+        // This needs to be called no matter whether resize has been
+        // called or not
+        return ret;
+      }
+      
+      GetNextEntry(&entry_p, &index);
+    }
+
+    // After this pointer we know the key and values are not initialized
+
+    // This is important!!!
+    active_entry_count++;
+
+    // Change the status first
+    entry_p->status = HashEntry::StatusCode::SINGLE_VALUE;
+    
+    // Then fill in hash and key
+    // We leave the value to be filled by the caller
+    entry_p->hash_value = hash_value;
+
+    entry_p->key.Init(key);
+
+    // It is either a deleted or free entry
+    // which could be determined by only 1 instruction
+    return &entry_p->value;
+  }
+  
+  /*
+   * ProbeForSearch() - Probe the array to find the entry of given key
+   *
+   * If the entry is not found then return nullptr. If we are doing an
+   * insertion later on then a reprobe is required
+   */
+  HashEntry *ProbeForSearch(const KeyType &key) {
+    // Compute the starting point for probing the hash table
+    uint64_t index = key_hash_obj(key) & index_mask;
+    HashEntry *entry_p = entry_list_p + index;
+
+    // Keep probing until there is a entry that is not free
+    // Since we always assume the table does not become entirely full,
+    // a free slot could always be inserted
+    while(entry_p->IsProbeEndForSearch() == false) {
+      // If we reach here the entry still could be a deleted entry
+      // Check for status of deletion first
+      if((entry_p->IsDeleted() == false) && \
+         (key_eq_obj(key, entry_p->key) == true)) {
+        return entry_p;
+      }
+
+      GetNextEntry(&entry_p, &index);
+    }
+
+    // There is no entry
+    return nullptr;
+  }
+  
+  /*
+   * GetHashEntryListStatic() - Allocates a hash entry list given the number of
+   *                            HashEntry objects
+   *
+   * This will first call malloc() to initialize memory and then initialize
+   * statuc code for each entry to FREE
+   */
+  static HashEntry *GetHashEntryListStatic(uint64_t entry_count) {
+    HashEntry *entry_list_p = \
+      static_cast<HashEntry *>(malloc(sizeof(HashEntry) * entry_count));
+      
+    for(uint64_t i = 0;i < entry_count;i++) {
+      entry_list_p[i].status = HashEntry::StatusCode::FREE;
+    }
+    
+    return entry_list_p;
+  }
+  
+  /*
+   * Resize() - Double the size of the table, and do a reprobe for every
+   *            existing element
+   *
+   * This function allocates a new array and frees the old array, and calls
+   * copy constructor for each valid entry remaining in the old array into
+   * the new array
+   */
+  void Resize() {
+    entry_count <<= 1;
+    index_mask = entry_count - 1;
+    // Use the user provided call back to compute the load factor
+    resize_threshold = lfc(resize_threshold);
+    
+    // Preserve the old entry list and allocate a new one
+    HashEntry *old_entry_list_p = entry_list_p;
+    
+    // This will initialize status code for each entry
+    entry_list_p = HashTable_OA_KVL::GetHashEntryListStatic(entry_count);
+    assert(entry_list_p != nullptr);
+    
+    // Use this to iterate through all entries and rehash them into
+    // the new array
+    uint64_t remaining = active_entry_count;
+    HashEntry *entry_p = old_entry_list_p;
+    while(remaining > 0) {
+      if(entry_p->IsValidEntry() == true) {
+        remaining--;
+        
+        // This is the place where we insert the entry in
+        HashEntry *new_entry_p = ProbeForResize(entry_p->hash_value);
+        
+        // This calls the copy construct for KeyType and ValueType
+        // explicitly
+        entry_p->CopyTo(new_entry_p);
+        
+        // And then call destructor explicitly to destroy key AND/OR value
+        entry_p->Fini();
+      }
+    }
+    
+    // Free old list to avoid memory leak
+    free(old_entry_list_p);
+    
+    return;
+  }
+  
+  /*
+   * SetSizeAndMask() - Sets entry count and index mask
+   *
+   * This is only called for initialization routine, since for later grow
+   * of the table we always double the table, so the valus are easier to
+   * compute
+   */
+  void SetSizeAndMask(uint64_t requested_size) {
+    int leading_zero = __builtin_clzl(requested_size);
+    int effective_bits = 64 - leading_zero;
+
+    // It has a 1 bit on the highest bit
+    entry_count = 0x0000000000000001 << effective_bits;
+    index_mask = entry_count - 1;
+
+    // If this happens then requested size itself is a power of 2
+    // and we just counted more than 1 bit
+    if(requested_size == (entry_count >> 1)) {
+      entry_count >>= 1;
+      index_mask >>= 1;
+    }
+
+    return;
+  }
+
+  /*
+   * GetInitEntryCount() - Returns the initial entry count given a requested
+   *                       size of the hash table
+   */
+  static uint64_t GetInitEntryCount(uint64_t requested_size) {
+    if(requested_size < HashTable_OA_KVL::MINIMUM_ENTRY_COUNT) {
+      requested_size = HashTable_OA_KVL::MINIMUM_ENTRY_COUNT;
+    }
+
+    // Number of elements that could be held by one page
+    // If we could hold more items in one page then update the size
+    uint64_t proposed_size = HashTable_OA_KVL::PAGE_SIZE / sizeof(HashEntry);
+    if(proposed_size > requested_size) {
+      requested_size = proposed_size;
+    }
+
+    return requested_size;
+  }
+
+  /*
+   * FreeAllHashEntries() - Frees the entire HashEntry array's content
+   *
+   * This function first frees key and value objects stored inside each
+   * HashEntry according to its current status, and then destroies its
+   * key value list if it has one
+   */
+  void FreeAllHashEntries() {
+    // We use this variable as end of loop condition
+    uint64_t remaining = active_entry_count;
+    HashEntry *entry_p = entry_list_p;
+
+    // We use this as an optimization, since as long as we have finished
+    // iterating through all valid entries
+    while(remaining > 0) {
+      // The variable counts valid entry
+      if(entry_p->IsValidEntry() == true) {
+        remaining--;
+        
+        // Destroy key and value but not the kv list
+        entry_p->Fini();
+      }
+
+      // And among all valid entries we only destroy those that have
+      // a key value list
+      // This will in turn destroy all values manually inside the key value
+      // list's value array
+      if(entry_p->HasKeyValueList() == true) {
+        entry_p->kv_p->DestroyAllValues();
+      }
+
+      // Always go to the next entry
+      entry_p++;
+    }
+
+    return;
+  }
+  
+ public:
+   
+  /*
+   * Constructor - Initialize hash table entry and all of its members
+   *
+   * The constructor takes key comparator, key hash function and load factor
+   * calculator as arguments. If not provided then they are defaulted to be
+   * the default initialized object from the functor class
+   *
+   * Also the initial number of entries in the array could be specified by the
+   * caller. If not specified then it is either set to the larger one between
+   * hardcoded minimum number of entries, or to PAGE_SIZE / sizeof(HashEntry)
+   */
+  HashTable_OA_KVL(const KeyHashFunc &p_key_hash_obj = KeyHashFunc{},
+                   const KeyEqualityChecker &p_key_eq_obj = KeyEqualityChecker{},
+                   const LoadFactorCalculator &p_lfc = LoadFactorCalculator{},
+                   uint64_t init_entry_count = 0) :
+    active_entry_count{0},
+    key_hash_obj{p_key_hash_obj},
+    key_eq_obj{p_key_eq_obj},
+    lfc{p_lfc} {
+    // First initialize this variable to make it as reasonable as possible
+    init_entry_count = GetInitEntryCount(init_entry_count);
+                       
+    // First round it up to a power of 2 and then compute size and mask
+    SetSizeAndMask(init_entry_count);
+    
+    // Set the threshold by setting the load factor
+    resize_threshold = lfc(entry_count);
+    
+    // This does not call any constructor of any kind, and we only
+    // initialize on demand
+    entry_list_p = GetHashEntryListStatic(entry_count);
+    assert(entry_list_p != nullptr);
+    
+    dbg_printf("Hash table size = %lu\n", entry_count);
+    dbg_printf("Resize threshold = %lu\n", resize_threshold);
+    
+    return;
+  }
+  
+  /*
+   * Destructor - Frees all memory, including HashEntry array and KeyValueList
+   *
+   * This functions first traverses all entries to find valid ones, and frees
+   * their KeyValueList if there is one
+   */
+  ~HashTable_OA_KVL() {
+    // Free all key, value and key value list
+    FreeAllHashEntries();
+    
+    // Free the array
+    assert(entry_list_p);
+    free(entry_list_p);
+    
+    return;
+  }
+  
+  /*
+   * Insert() - Inserts a value into the hash table
+   *
+   * The key and value will be copy-constructed into the table
+   */
+  void Insert(const KeyType &key, const ValueType &value) {
+    if(entry_count == resize_threshold) {
+      Resize();
+      // This must hold true for any load factor
+      assert(entry_count < resize_threshold);
+    }
+    
+    // This function fills in hash value and key and chahges the
+    // status code automatically if the entry was free or deleted
+    // and it returns the pointer to the place where new value should
+    // be inserted
+    Data<ValueType> *value_p = ProbeForInsert(key);
+    value_p->Init(value);
+    
+    return;
+  }
+  
+  /*
+   * Delete() - Removes one element with the given value
+   *
+   * Note that if there are multiple values with the same key, this
+   * routine should be called multiple times to remove all of them
+   */
+  bool Delete(const KeyType &key, const ValueType &value) {
+    HashEntry *entry_p = ProbeForSearch(key);
+    if(entry_p == nullptr) {
+      return false;
+    }
+    
+    // This is the easy case: there is no key value list
+    if(entry_p->HasKeyValueList() == false) {
+      //if()
+    }
+  }
+  
+  /*
+   * GetValue() - Return a pointer to value and number of values
+   *
+   * The first pointer is returned as
+   */
+  std::pair<ValueType *, uint32_t> GetValue(const KeyType &key) {
+    HashEntry *entry_p = ProbeForSearch(key);
+    
+    // There could be three results:
+    //   1. Key not found, return nullptr and value count = 0
+    //   2. Key found with > 1 values, return pointer to starting of
+    //      the value type array
+    //   3. There is only 1 value, retuen the inlined value object
+    if(entry_p == nullptr) {
+      return std::make_pair(nullptr, 0);
+    } else if(entry_p->HasKeyValueList() == true) {
+      return std::make_pair(&entry_p->kv_p->data[0].data, entry_p->kv_p->size);
+    }
+    
+    return std::make_pair(&entry_p->value.data, 1);
+  }
+  
+ public:
+  
+  /*
+   * class iterator - Supports iterating on the hash table
+   *
+   * This class is non-standard iterator implementation:
+   *
+   *   1. The size of the object is larger than the size of a normal iterator
+   *   2. The ++ and -- operation is not constant time - in the worst case it
+   *      could be linear on the size of the hash table
+   *      *SO PLEASE* do not use the iterator for full scan unless it is
+   *      very necessary
+   */
+  class iterator {
+   private:
+    // Current hash entry
+    HashEntry *entry_p;
+    // Size of the key value list if there is one
+    uint32_t size;
+    // Index of the current read location
+    uint32_t index;
+    
+    /*
+     * GotoNextEntry() - Moves the cursor to the next valid entry in the
+     *                   hash table.
+     *
+     * Note that in iterator there is generally no bounds checking, and the
+     * caller is responsible for making sure it is still valid
+     *
+     * Note that even if the current entry it points to is a valid entry
+     * it still advances to the next
+     */
+    void GotoNextEntry() {
+      entry_p++;
+      while(entry_p->IsValudEntry() == false) {
+        entry_p++;
+      }
+      
+      return;
+    }
+    
+    /*
+     * Advance() - Advance the iterator by 1 element
+     *
+     * Note that if we advance to a new entry, then the index and size must
+     * also change
+     */
+    void Advance() {
+      if(index == size) {
+
+      }
+    }
+    
+   /*
+    * Prefix operator++() - Advances the iterator by one element
+    */
+   iterator &operator++() {
+     if()
+   }
+  };
+};
+
+}
+}